{
	"name": "dynatrace-extensions",
	"displayName": "Dynatrace Extensions",
	"description": "Support for Dynatrace Extension 2.0 development",
	"publisher": "DynatracePlatformExtensions",
	"author": {
		"name": "Dynatrace Platform Extensions",
		"email": "extensions@dynatrace.com",
		"url": "https://info.dynatrace.com/global_all_wp_dynatrace_services_platform_extensions_fact_sheet_13656_fulfillment.html"
	},
	"version": "2.3.2",
	"repository": {
		"type": "git",
		"url": "https://github.com/dynatrace-extensions/dynatrace-extensions-vscode.git"
	},
	"engines": {
		"vscode": "^1.67.0"
	},
	"categories": [
		"Other",
		"Linters",
		"Snippets"
	],
	"extensionKind": [
		"workspace"
	],
	"extensionDependencies": [
		"redhat.vscode-yaml"
	],
	"icon": "src/assets/icons/logo.png",
	"galleryBanner": {
		"color": "#ffffff",
		"theme": "light"
	},
	"activationEvents": [
		"onStartupFinished"
	],
	"main": "./out/main.js",
	"contributes": {
		"commands": [
			{
				"command": "dynatrace-extensions.loadSchemas",
				"title": "Load schemas",
				"category": "Dynatrace extensions"
			},
			{
				"command": "dynatrace-extensions.initWorkspace",
				"title": "Initialize workspace",
				"category": "Dynatrace extensions"
			},
			{
				"command": "dynatrace-extensions.generateCertificates",
				"title": "Generate certificates",
				"category": "Dynatrace extensions"
			},
			{
				"command": "dynatrace-extensions.distributeCertificate",
				"title": "Distribute certificate",
				"category": "Dynatrace extensions"
			},
			{
				"command": "dynatrace-extensions.createDocumentation",
				"title": "Create documentation",
				"category": "Dynatrace extensions"
			},
			{
				"command": "dynatrace-extensions.buildExtension",
				"title": "Build",
				"category": "Dynatrace extensions"
			},
			{
				"command": "dynatrace-extensions.uploadExtension",
				"title": "Upload",
				"category": "Dynatrace extensions"
			},
			{
				"command": "dynatrace-extensions.activateExtension",
				"title": "Activate",
				"category": "Dynatrace extensions"
			},
			{
				"command": "dynatrace-extensions.createDashboard",
				"title": "Create dashboard",
				"category": "Dynatrace extensions"
			},
			{
				"command": "dynatrace-extensions.createAlert",
				"title": "Create alert",
				"category": "Dynatrace extensions"
			},
			{
				"command": "dynatrace-extensions.convertJmxExtension",
				"title": "Convert JMX",
				"category": "Dynatrace extensions"
			},
			{
				"command": "dynatrace-extensions.convertPythonExtension",
				"title": "Convert Python",
				"category": "Dynatrace extensions"
			},
			{
				"command": "dynatrace-extensions-workspaces.refresh",
				"title": "Refresh",
				"icon": "$(refresh)"
			},
			{
				"command": "dynatrace-extensions-workspaces.addWorkspace",
				"title": "Add & initialize a workspace",
				"icon": "$(plus)"
			},
			{
				"command": "dynatrace-extensions-workspaces.deleteWorkspace",
				"title": "Remove workspace",
				"icon": "$(trash)"
			},
			{
				"command": "dynatrace-extensions-workspaces.openWorkspace",
				"title": "Open workspace",
				"icon": "$(folder-opened)"
			},
			{
				"command": "dynatrace-extensions-workspaces.editExtension",
				"title": "Open extension in editor",
				"icon": "$(notebook-open-as-text)"
			},
			{
				"command": "dynatrace-extensions-environments.refresh",
				"title": "Refresh",
				"icon": "$(refresh)"
			},
			{
				"command": "dynatrace-extensions-environments.addEnvironment",
				"title": "Add a tenant",
				"icon": "$(plus)"
			},
			{
				"command": "dynatrace-extensions-environments.useEnvironment",
				"title": "Use environment",
				"icon": "$(plug)"
			},
			{
				"command": "dynatrace-extensions-environments.editEnvironment",
				"title": "Edit environment",
				"icon": "$(pencil)"
			},
			{
				"command": "dynatrace-extensions-environments.deleteEnvironment",
				"title": "Remove environment",
				"icon": "$(trash)"
			},
			{
				"command": "dynatrace-extensions-environments.openExtension",
				"title": "Open in Dynatrace",
				"icon": "$(link-external)"
			},
			{
				"command": "dynatrace-extensions-environments.editConfig",
				"title": "Edit configuration",
				"icon": "$(pencil)"
			},
			{
				"command": "dynatrace-extensions-environments.deleteConfig",
				"title": "Delete configuration",
				"icon": "$(trash)"
			},
			{
				"command": "dynatrace-extensions-environments.addConfig",
				"title": "Add configuration",
				"icon": "$(plus)"
			},
			{
				"command": "dynatrace-extensions-environments.saveConfig",
				"title": "Save to file",
				"icon": "$(file-add)"
			},
			{
				"command": "dynatrace-extensions.createMonitoringConfiguration",
				"title": "Create monitoring configuration",
				"category": "Dynatrace extensions"
			},
			{
				"command": "dynatrace-extensions-workspaces.enableMetricSelectors",
				"title": "🔎 Enable metric selector code lens"
			},
			{
				"command": "dynatrace-extensions-workspaces.disableMetricSelectors",
				"title": "🔎 Disable metric selector code lens"
			},
			{
				"command": "dynatrace-extensions-workspaces.enableEntitySelectors",
				"title": "🔎 Enable entity selector code lens"
			},
			{
				"command": "dynatrace-extensions-workspaces.disableEntitySelectors",
				"title": "🔎 Disable entity selector code lens"
			},
			{
				"command": "dynatrace-extensions-workspaces.enableScreenCodelens",
				"title": "🖥️ Enable screens code lens"
			},
			{
				"command": "dynatrace-extensions-workspaces.disableScreenCodelens",
				"title": "🖥️ Disable screens code lens"
			},
			{
				"command": "dynatrace-extensions-workspaces.enableWmiCodelens",
				"title": "🪟 Enable WMI query code lens"
			},
			{
				"command": "dynatrace-extensions-workspaces.disableWmiCodelens",
				"title": "🪟 Disable WMI query code lens"
			},
			{
				"command": "dynatrace-extensions-workspaces.enableAllDiagnostics",
				"title": "Enable all diagnostics"
			},
			{
				"command": "dynatrace-extensions-workspaces.disableAllDiagnostics",
				"title": "Disable all diagnostics"
			},
			{
				"command": "dynatrace-extensions-workspaces.enableMetricKeyDiagnostics",
				"title": "Enable metric key diagnostics"
			},
			{
				"command": "dynatrace-extensions-workspaces.disableMetricKeyDiagnostics",
				"title": "Disable metric key diagnostics"
			},
			{
				"command": "dynatrace-extensions-workspaces.enableCardKeyDiagnostics",
				"title": "Enable card key diagnostics"
			},
			{
				"command": "dynatrace-extensions-workspaces.disableCardKeyDiagnostics",
				"title": "Disable card key diagnostics"
			},
			{
				"command": "dynatrace-extensions-workspaces.enableSnmpDiagnostics",
				"title": "Enable SNMP diagnostics"
			},
			{
				"command": "dynatrace-extensions-workspaces.disableSnmpDiagnostics",
				"title": "Disable SNMP diagnostics"
			},
			{
				"command": "dynatrace-extensions-workspaces.enableNameDiagnostics",
				"title": "Enable extension name diagnostics"
			},
			{
				"command": "dynatrace-extensions-workspaces.disableNameDiagnostics",
				"title": "Disable extension name diagnostics"
			},
			{
				"command": "dynatrace-extensions-workspaces.enableFastDevelopment",
				"title": "🔥 Enable fast development mode"
			},
			{
				"command": "dynatrace-extensions-workspaces.disableFastDevelopment",
				"title": "🔥 Disable fast development mode"
			}
		],
		"configuration": [
			{
				"title": "Behavior",
				"properties": {
					"dynatraceExtensions.metricSelectorsCodeLens": {
						"type": "boolean",
						"description": "Enable Code Lens functionality around metric selectors",
						"order": 1,
						"scope": "resource",
						"default": true
					},
					"dynatraceExtensions.entitySelectorsCodeLens": {
						"type": "boolean",
						"description": "Enable Code Lens functionality around entity selectors",
						"order": 2,
						"scope": "resource",
						"default": true
					},
					"dynatraceExtensions.wmiCodeLens": {
						"type": "boolean",
						"description": "Enable Code Lens functionality around WMI Queries",
						"order": 3,
						"scope": "resource",
						"default": true
					},
					"dynatraceExtensions.screenCodeLens": {
						"type": "boolean",
						"description": "Enable Code Lens functionality around (unified analysis) screens",
						"order": 4,
						"scope": "resource",
						"default": true
					},
					"dynatraceExtensions.fastDevelopmentMode": {
						"type": "boolean",
						"description": "When enabled, static extension assets are sent to Dynatrace on every Save, and when you build an extension it will automatically get uploaded and activated immediately.",
						"order": 5,
						"scope": "resource",
						"default": false
					}
				}
			},
			{
				"title": "Diagnostics",
				"properties": {
					"dynatraceExtensions.diagnostics.all": {
						"type": "boolean",
						"description": "When enabled, extension manifest diagnostics are provided for all known issues.",
						"order": 6,
						"scope": "resource",
						"default": true
					},
					"dynatraceExtensions.diagnostics.extensionName": {
						"type": "boolean",
						"description": "When enabled, extension manifest diagnostics are provided for issues related to the extension name.",
						"order": 6,
						"scope": "resource",
						"default": true
					},
					"dynatraceExtensions.diagnostics.metricKeys": {
						"type": "boolean",
						"description": "When enabled, extension manifest diagnostics are provided for issues related to keys used for metric definitions.",
						"order": 6,
						"scope": "resource",
						"default": true
					},
					"dynatraceExtensions.diagnostics.cardKeys": {
						"type": "boolean",
						"description": "When enabled, extension manifest diagnostics are provided for issues related to keys used for screen card definitions.",
						"order": 6,
						"scope": "resource",
						"default": true
					},
					"dynatraceExtensions.diagnostics.snmp": {
						"type": "boolean",
						"description": "When enabled, extension manifest diagnostics are provided for issues related to keys used for OIDs used in the SNMP datasource definition.",
						"order": 6,
						"scope": "resource",
						"default": true
					}
				}
			},
			{
				"title": "Certificates",
				"properties": {
					"dynatraceExtensions.developerCertkeyLocation": {
						"type": "string",
						"description": "Bring your own: use the developer certificate & key from this location instead of generating new ones",
						"order": 1,
						"scope": "resource"
					},
					"dynatraceExtensions.rootOrCaCertificateLocation": {
						"type": "string",
						"description": "Bring your own: use the root (CA) certificate file at this path instead of generating a new one.",
						"order": 5,
						"scope": "resource"
					},
					"dynatraceExtensions.certificateCommonName": {
						"type": "string",
						"description": "Specifies the common name (CN) attribute of the certificate.",
						"order": 6,
						"scope": "resource",
						"default": "Extension Developer"
					},
					"dynatraceExtensions.certificateOrganization": {
						"type": "string",
						"description": "Specifies the organization (O) attribute of the certificate.",
						"order": 7,
						"scope": "resource"
					},
					"dynatraceExtensions.certificateOrganizationUnit": {
						"type": "string",
						"description": "Specifies the organization unit (OU) attribute of the certificate.",
						"order": 8,
						"scope": "resource"
					},
					"dynatraceExtensions.certificateStateOrProvince": {
						"type": "string",
						"description": "Specifies the state or province (ST) attribute of the certificate.",
						"order": 9,
						"scope": "resource"
					},
					"dynatraceExtensions.certificateCountryCode": {
						"type": "string",
						"description": "Specifies the country code (C) attribute of the certificate.",
						"order": 10,
						"scope": "resource"
					}
				}
			},
<<<<<<< HEAD
			{
				"title": "Python environment",
				"properties": {
					"dynatraceExtensions.pythonExtraPlatforms": {
						"type": "array",
						"items": {
							"type": "string"
						},
						"description": "A list of extra platforms to build Python wheels for. This setting overwrites the default list of linux_x86_64 and win_amd_64",
						"scope": "resource"
					}
				}
			}
=======
      {
        "title": "Extension simulator",
        "properties": {
          "dynatraceExtensions.simulator.maximumLogFiles": {
            "type": "number",
            "markdownDescription": "The maximum number of simulator log files to keep (by age) per workspace. Setting this to a negative number will keep all files.\n\n**Note:** This setting applies globally to all workspaces.",
            "scope": "machine",
            "order": 1,
            "default": 5
          },
          "dynatraceExtensions.simulator.defaultLocation": {
            "type": "string",
            "description": "Where to run extension simulations by default.",
            "enum": ["LOCAL", "REMOTE"],
            "enumItemLabels": ["Local machine", "Remote host"],
            "enumDescriptions": ["Simulates the extension on your local machine", "Simulates the extension on a remote host, via SSH connection"],
            "scope": "resource",
            "order": 2,
            "default": "LOCAL"
          },
          "dynatraceExtensions.simulator.remoteTargetName": {
            "type": "string",
            "markdownDescription": "The name of a registered remote target host to run the simulations on. Check your registered targets [here](command:dynatrace-extensions.simulator.refreshUI)\n\n**Note:** This is only required if you chose `Remote host` for `#dynatraceExtensions.simulator.defaultLocation#`.",
            "scope": "resource",
            "order": 3
          },
          "dynatraceExtensions.simulator.defaultEecType": {
            "type": "string",
            "markdownDescription": "The type of Extension Execution Controller (EEC) distribution to use as default for simulations. Requires the component to be installed at your chosen location: `#dynatraceExtensions.simulator.defaultLocation#`",
            "enum": ["ONEAGENT", "ACTIVEGATE"],
            "enumItemLabels": ["OneAgent", "ActiveGate"],
            "scope": "resource",
            "order": 4,
            "default": "ONEAGENT"
          },
          "dynatraceExtensions.simulator.defaultMetricsIngestion": {
            "type": "boolean",
            "description": "Whether to enable metrics ingestion for simulations by default.",
            "scope": "resource",
            "order": 5,
            "default": false
          }
        }
      },
      {
        "title": "Python environment",
        "properties": {
          "dynatraceExtensions.pythonExtraPlatforms": {
            "type": "array",
            "items": {
              "type": "string"
            },
            "description": "A list of extra platforms to build Python wheels for. This setting overwrites the default list of linux_x86_64 and win_amd_64",
            "scope": "resource"
          }
        }
      }
>>>>>>> 49543fb1
		],
		"menus": {
			"commandPalette": [
				{
					"command": "dynatrace-extensions-workspaces.refresh",
					"when": "false"
				},
				{
					"command": "dynatrace-extensions-workspaces.addWorkspace",
					"when": "false"
				},
				{
					"command": "dynatrace-extensions-workspaces.openWorkspace",
					"when": "false"
				},
				{
					"command": "dynatrace-extensions-workspaces.deleteWorkspace",
					"when": "false"
				},
				{
					"command": "dynatrace-extensions-workspaces.editExtension",
					"when": "false"
				},
				{
					"command": "dynatrace-extensions-environments.refresh",
					"when": "false"
				},
				{
					"command": "dynatrace-extensions-environments.addEnvironment",
					"when": "false"
				},
				{
					"command": "dynatrace-extensions-environments.editEnvironment",
					"when": "false"
				},
				{
					"command": "dynatrace-extensions-environments.deleteEnvironment",
					"when": "false"
				},
				{
					"command": "dynatrace-extensions-environments.useEnvironment",
					"when": "false"
				},
				{
					"command": "dynatrace-extensions-environments.openExtension",
					"when": "false"
				},
				{
					"command": "dynatrace-extensions-environments.editConfig",
					"when": "false"
				},
				{
					"command": "dynatrace-extensions-environments.deleteConfig",
					"when": "false"
				},
				{
					"command": "dynatrace-extensions-environments.addConfig",
					"when": "false"
				},
				{
					"command": "dynatrace-extensions-environments.saveConfig",
					"when": "false"
				},
				{
					"command": "dynatrace-extensions-workspaces.enableMetricSelectors",
					"when": "false"
				},
				{
					"command": "dynatrace-extensions-workspaces.disableMetricSelectors",
					"when": "false"
				},
				{
					"command": "dynatrace-extensions-workspaces.enableEntitySelectors",
					"when": "false"
				},
				{
					"command": "dynatrace-extensions-workspaces.enableEntitySelectors",
					"when": "false"
				},
				{
					"command": "dynatrace-extensions-workspaces.enableScreenCodelens",
					"when": "false"
				},
				{
					"command": "dynatrace-extensions-workspaces.disableScreenCodelens",
					"when": "false"
				},
				{
					"command": "dynatrace-extensions-workspaces.enableWmiCodelens",
					"when": "false"
				},
				{
					"command": "dynatrace-extensions-workspaces.disableWmiCodelens",
					"when": "false"
				},
				{
					"command": "dynatrace-extensions-workspaces.enableFastDevelopment",
					"when": "false"
				},
				{
					"command": "dynatrace-extensions-workspaces.disableFastDevelopment",
					"when": "false"
				},
				{
					"command": "dynatrace-extensions-workspaces.enableNameDiagnostics",
					"when": "false"
				},
				{
					"command": "dynatrace-extensions-workspaces.disableNameDiagnostics",
					"when": "false"
				},
				{
					"command": "dynatrace-extensions-workspaces.enableMetricKeyDiagnostics",
					"when": "false"
				},
				{
					"command": "dynatrace-extensions-workspaces.disableMetricKeyDiagnostics",
					"when": "false"
				},
				{
					"command": "dynatrace-extensions-workspaces.enableCardKeyDiagnostics",
					"when": "false"
				},
				{
					"command": "dynatrace-extensions-workspaces.disableCardKeyDiagnostics",
					"when": "false"
				},
				{
					"command": "dynatrace-extensions-workspaces.enableSnmpDiagnostics",
					"when": "false"
				},
				{
					"command": "dynatrace-extensions-workspaces.disableSnmpDiagnostics",
					"when": "false"
				},
				{
					"command": "dynatrace-extensions-workspaces.enableAllDiagnostics",
					"when": "false"
				},
				{
					"command": "dynatrace-extensions-workspaces.disableAllDiagnostics",
					"when": "false"
				}
			],
			"view/title": [
				{
					"command": "dynatrace-extensions-workspaces.addWorkspace",
					"when": "view == dynatrace-extensions-workspaces",
					"group": "navigation"
				},
				{
					"command": "dynatrace-extensions-workspaces.refresh",
					"when": "view == dynatrace-extensions-workspaces",
					"group": "navigation"
				},
				{
					"command": "dynatrace-extensions-environments.addEnvironment",
					"when": "view == dynatrace-extensions-environments",
					"group": "navigation"
				},
				{
					"command": "dynatrace-extensions-environments.refresh",
					"when": "view == dynatrace-extensions-environments",
					"group": "navigation"
				}
			],
			"view/item/context": [
				{
					"command": "dynatrace-extensions-workspaces.openWorkspace",
					"when": "view == dynatrace-extensions-workspaces && viewItem == extensionWorkspace",
					"group": "inline@1"
				},
				{
					"command": "dynatrace-extensions-workspaces.deleteWorkspace",
					"when": "view == dynatrace-extensions-workspaces && viewItem == extensionWorkspace",
					"group": "inline@2"
				},
				{
					"command": "dynatrace-extensions-workspaces.enableMetricSelectors",
					"when": "view == dynatrace-extensions-workspaces && viewItem == extensionWorkspace && !config.dynatraceExtensions.metricSelectorsCodeLens",
					"group": "2_workspace@1"
				},
				{
					"command": "dynatrace-extensions-workspaces.disableMetricSelectors",
					"when": "view == dynatrace-extensions-workspaces && viewItem == extensionWorkspace && config.dynatraceExtensions.metricSelectorsCodeLens",
					"group": "2_workspace@1"
				},
				{
					"command": "dynatrace-extensions-workspaces.enableEntitySelectors",
					"when": "view == dynatrace-extensions-workspaces && viewItem == extensionWorkspace && !config.dynatraceExtensions.entitySelectorsCodeLens",
					"group": "2_workspace@2"
				},
				{
					"command": "dynatrace-extensions-workspaces.disableEntitySelectors",
					"when": "view == dynatrace-extensions-workspaces && viewItem == extensionWorkspace && config.dynatraceExtensions.entitySelectorsCodeLens",
					"group": "2_workspace@2"
				},
				{
					"command": "dynatrace-extensions-workspaces.enableWmiCodelens",
					"when": "view == dynatrace-extensions-workspaces && viewItem == extensionWorkspace && !config.dynatraceExtensions.wmiCodeLens",
					"group": "2_workspace@3"
				},
				{
					"command": "dynatrace-extensions-workspaces.disableWmiCodelens",
					"when": "view == dynatrace-extensions-workspaces && viewItem == extensionWorkspace && config.dynatraceExtensions.wmiCodeLens",
					"group": "2_workspace@3"
				},
				{
					"command": "dynatrace-extensions-workspaces.enableScreenCodelens",
					"when": "view == dynatrace-extensions-workspaces && viewItem == extensionWorkspace && !config.dynatraceExtensions.screenCodeLens",
					"group": "2_workspace@4"
				},
				{
					"command": "dynatrace-extensions-workspaces.disableScreenCodelens",
					"when": "view == dynatrace-extensions-workspaces && viewItem == extensionWorkspace && config.dynatraceExtensions.screenCodeLens",
					"group": "2_workspace@4"
				},
				{
					"submenu": "dynatrace-extensions.diagnostics-menu",
					"group": "2_workspace@5"
				},
				{
					"command": "dynatrace-extensions-workspaces.enableFastDevelopment",
					"when": "view == dynatrace-extensions-workspaces && viewItem == extensionWorkspace && !config.dynatraceExtensions.fastDevelopmentMode",
					"group": "2_workspace@6"
				},
				{
					"command": "dynatrace-extensions-workspaces.disableFastDevelopment",
					"when": "view == dynatrace-extensions-workspaces && viewItem == extensionWorkspace && config.dynatraceExtensions.fastDevelopmentMode",
					"group": "2_workspace@6"
				},
				{
					"command": "dynatrace-extensions-workspaces.editExtension",
					"when": "view == dynatrace-extensions-workspaces && viewItem == extension",
					"group": "inline"
				},
				{
					"command": "dynatrace-extensions-environments.useEnvironment",
					"when": "view == dynatrace-extensions-environments && viewItem == dynatraceEnvironment",
					"group": "inline@1"
				},
				{
					"command": "dynatrace-extensions-environments.editEnvironment",
					"when": "view == dynatrace-extensions-environments && (viewItem == dynatraceEnvironment || viewItem == currentDynatraceEnvironment)",
					"group": "inline@2"
				},
				{
					"command": "dynatrace-extensions-environments.deleteEnvironment",
					"when": "view == dynatrace-extensions-environments && (viewItem == dynatraceEnvironment || viewItem == currentDynatraceEnvironment)",
					"group": "inline@3"
				},
				{
					"command": "dynatrace-extensions-environments.openExtension",
					"when": "view == dynatrace-extensions-environments && viewItem == deployedExtension",
					"group": "inline@2"
				},
				{
					"command": "dynatrace-extensions-environments.addConfig",
					"when": "view == dynatrace-extensions-environments && viewItem == deployedExtension",
					"group": "inline@1"
				},
				{
					"command": "dynatrace-extensions-environments.editConfig",
					"when": "view == dynatrace-extensions-environments && viewItem == monitoringConfiguration",
					"group": "inline@1"
				},
				{
					"command": "dynatrace-extensions-environments.deleteConfig",
					"when": "view == dynatrace-extensions-environments && viewItem == monitoringConfiguration",
					"group": "inline@2"
				},
				{
					"command": "dynatrace-extensions-environments.saveConfig",
					"when": "view == dynatrace-extensions-environments && viewItem == monitoringConfiguration",
					"group": "inline@3"
				}
			],
			"dynatrace-extensions.diagnostics-menu": [
				{
					"command": "dynatrace-extensions-workspaces.enableNameDiagnostics",
					"when": "view == dynatrace-extensions-workspaces && viewItem == extensionWorkspace && !config.dynatraceExtensions.diagnostics.extensionName",
					"group": "navigation@1"
				},
				{
					"command": "dynatrace-extensions-workspaces.disableNameDiagnostics",
					"when": "view == dynatrace-extensions-workspaces && viewItem == extensionWorkspace && config.dynatraceExtensions.diagnostics.extensionName",
					"group": "navigation@1"
				},
				{
					"command": "dynatrace-extensions-workspaces.enableMetricKeyDiagnostics",
					"when": "view == dynatrace-extensions-workspaces && viewItem == extensionWorkspace && !config.dynatraceExtensions.diagnostics.metricKeys",
					"group": "navigation@2"
				},
				{
					"command": "dynatrace-extensions-workspaces.disableMetricKeyDiagnostics",
					"when": "view == dynatrace-extensions-workspaces && viewItem == extensionWorkspace && config.dynatraceExtensions.diagnostics.metricKeys",
					"group": "navigation@2"
				},
				{
					"command": "dynatrace-extensions-workspaces.enableCardKeyDiagnostics",
					"when": "view == dynatrace-extensions-workspaces && viewItem == extensionWorkspace && !config.dynatraceExtensions.diagnostics.cardKeys",
					"group": "navigation@3"
				},
				{
					"command": "dynatrace-extensions-workspaces.disableCardKeyDiagnostics",
					"when": "view == dynatrace-extensions-workspaces && viewItem == extensionWorkspace && config.dynatraceExtensions.diagnostics.cardKeys",
					"group": "navigation@3"
				},
				{
					"command": "dynatrace-extensions-workspaces.enableSnmpDiagnostics",
					"when": "view == dynatrace-extensions-workspaces && viewItem == extensionWorkspace && !config.dynatraceExtensions.diagnostics.snmp",
					"group": "navigation@4"
				},
				{
					"command": "dynatrace-extensions-workspaces.disableSnmpDiagnostics",
					"when": "view == dynatrace-extensions-workspaces && viewItem == extensionWorkspace && config.dynatraceExtensions.diagnostics.snmp",
					"group": "navigation@4"
				},
				{
					"command": "dynatrace-extensions-workspaces.enableAllDiagnostics",
					"when": "view == dynatrace-extensions-workspaces && viewItem == extensionWorkspace && !config.dynatraceExtensions.diagnostics.all",
					"group": "navigation@5"
				},
				{
					"command": "dynatrace-extensions-workspaces.disableAllDiagnostics",
					"when": "view == dynatrace-extensions-workspaces && viewItem == extensionWorkspace && config.dynatraceExtensions.diagnostics.all",
					"group": "navigation@5"
				}
			]
		},
		"submenus": [
			{
				"label": "🪲 Diagnostics",
				"id": "dynatrace-extensions.diagnostics-menu"
			}
		],
		"viewsContainers": {
			"activitybar": [
				{
					"id": "dynatrace-extensions2",
					"title": "Dynatrace Extensions",
					"icon": "src/assets/icons/dynatrace_extensions.png"
				}
			]
		},
		"views": {
			"dynatrace-extensions2": [
				{
					"id": "dynatrace-extensions-workspaces",
					"name": "Extension 2.0 Workspaces"
				},
				{
					"id": "dynatrace-extensions-environments",
					"name": "Environments"
				}
			]
		},
		"viewsWelcome": [
			{
				"view": "dynatrace-extensions-workspaces",
				"contents": "Hello. You don't seem to have any extension workspaces initialized.\nStart by opening a folder and running the Initialize Workspace command.\n[Open folder](command:vscode.openFolder)",
				"when": "workbenchState == empty && dynatrace-extensions.numWorkspaces == 0"
			},
			{
				"view": "dynatrace-extensions-workspaces",
				"contents": "Hello. You don't seem to have any extension workspaces initialized.\nRun the Initialize Workspace command to initialize your current workspace.\n[Initialize workspace](command:dynatrace-extensions.initWorkspace)\nOr open a different workspace first.\n[Open folder](command:vscode.openFolder)",
				"when": "workbenchState != empty && dynatrace-extensions.numWorkspaces == 0 && !dynatrace-extensions.extensionWorkspace"
			},
			{
				"view": "dynatrace-extensions-workspaces",
				"contents": "Hello. You don't seem to have any extension workspaces initialized.\nYou seem to already be in an extensions workspace - want to initialize it now?\n[Initialize workspace](command:dynatrace-extensions.initWorkspace)\nOtherwise, open a different workspace first.\n[Open folder](command:vscode.openFolder)",
				"when": "workbenchState != empty && dynatrace-extensions.numWorkspaces == 0 && dynatrace-extensions.extensionWorkspace"
			},
			{
				"view": "dynatrace-extensions-environments",
				"contents": "Hello. You don't have any Dynatrace Environments saved.\nWould you like to add one now?\n[Add environment](command:dynatrace-extensions-environments.addEnvironment)",
				"when": "dynatrace-extensions.numEnvironments == 0"
			}
		],
		"icons": {
			"dt-platform": {
				"description": "Dynatrace platform",
				"default": {
					"fontPath": "src/assets/fonts/dt-custom-icons.woff",
					"fontCharacter": "A"
				}
			}
		}
	},
	"scripts": {
		"vscode:prepublish": "npm run esbuild-base -- --minify",
		"esbuild-base": "esbuild ./src/extension.ts --bundle --outfile=out/main.js --external:vscode --format=cjs --platform=node",
		"esbuild": "npm run esbuild-base -- --sourcemap",
		"esbuild-watch": "npm run esbuild-base -- --sourcemap --watch",
		"compile": "tsc -p ./",
		"watch": "tsc -watch -p ./",
		"pretest": "npm run compile && npm run lint",
		"lint": "eslint src --ext ts",
		"test": "node ./out/src/test/runTest.js",
		"test:unit": "jest --runInBand --config=jest.config.js",
		"build": "npm run pretest && npm run vscode:prepublish",
		"install:all": "npm install && cd webview-ui && npm install",
		"build:webview": "cd webview-ui && npm run build",
		"build:all": "npm run build:webview && npm run build"
	},
	"devDependencies": {
		"@babel/plugin-proposal-private-property-in-object": "^7.21.11",
		"@jest/globals": "^29.7.0",
		"@lwc/eslint-plugin-lwc": "^1.6.2",
		"@reactivex/rxjs": "^6.6.7",
		"@types/adm-zip": "^0.5.0",
		"@types/fs-extra": "^11.0.1",
		"@types/glob": "^7.2.0",
		"@types/jest": "^29.5.11",
		"@types/mocha": "^9.1.1",
		"@types/mock-fs": "^4.13.1",
		"@types/node": "^14.18.43",
		"@types/node-forge": "^1.0.2",
		"@types/vscode": "^1.67.0",
		"@typescript-eslint/eslint-plugin": "^5.21.0",
		"@typescript-eslint/parser": "^5.21.0",
		"@vscode/test-electron": "^2.1.3",
		"@vscode/vsce": "^2.19.0",
		"esbuild": "^0.15.7",
		"eslint": "^8.44.0",
		"eslint-config-airbnb-typescript": "^17.0.0",
		"eslint-config-prettier": "^8.8.0",
		"eslint-plugin-functional": "^5.0.8",
		"eslint-plugin-import": "^2.27.5",
		"eslint-plugin-no-secrets": "^0.8.9",
		"eslint-plugin-no-unsanitized": "^4.0.2",
		"eslint-plugin-prettier": "^4.2.1",
		"eslint-plugin-react": "^7.32.2",
<<<<<<< HEAD
		"jest": "^29.7.0",
=======
>>>>>>> 49543fb1
		"mocha": "^9.2.2",
		"mock-fs": "^5.1.4",
		"prettier": "^2.8.8",
		"semver": ">=7.5.2",
<<<<<<< HEAD
		"ts-jest": "^29.1.1",
=======
>>>>>>> 49543fb1
		"typescript": "^5.0.4"
	},
	"dependencies": {
		"adm-zip": "^0.5.9",
		"axios": "^1.6.0",
		"form-data": "^4.0.0",
		"fs-extra": "^11.1.1",
		"glob": "^8.0.3",
		"jszip": "^3.10.1",
		"node-forge": "^1.3.1",
		"open": "^8.4.2",
		"pidtree": "^0.6.0",
		"rxjs": "^7.8.1",
		"yaml": ">=2.2.2"
	}
}<|MERGE_RESOLUTION|>--- conflicted
+++ resolved
@@ -1,408 +1,393 @@
 {
-	"name": "dynatrace-extensions",
-	"displayName": "Dynatrace Extensions",
-	"description": "Support for Dynatrace Extension 2.0 development",
-	"publisher": "DynatracePlatformExtensions",
-	"author": {
-		"name": "Dynatrace Platform Extensions",
-		"email": "extensions@dynatrace.com",
-		"url": "https://info.dynatrace.com/global_all_wp_dynatrace_services_platform_extensions_fact_sheet_13656_fulfillment.html"
-	},
-	"version": "2.3.2",
-	"repository": {
-		"type": "git",
-		"url": "https://github.com/dynatrace-extensions/dynatrace-extensions-vscode.git"
-	},
-	"engines": {
-		"vscode": "^1.67.0"
-	},
-	"categories": [
-		"Other",
-		"Linters",
-		"Snippets"
-	],
-	"extensionKind": [
-		"workspace"
-	],
-	"extensionDependencies": [
-		"redhat.vscode-yaml"
-	],
-	"icon": "src/assets/icons/logo.png",
-	"galleryBanner": {
-		"color": "#ffffff",
-		"theme": "light"
-	},
-	"activationEvents": [
-		"onStartupFinished"
-	],
-	"main": "./out/main.js",
-	"contributes": {
-		"commands": [
-			{
-				"command": "dynatrace-extensions.loadSchemas",
-				"title": "Load schemas",
-				"category": "Dynatrace extensions"
-			},
-			{
-				"command": "dynatrace-extensions.initWorkspace",
-				"title": "Initialize workspace",
-				"category": "Dynatrace extensions"
-			},
-			{
-				"command": "dynatrace-extensions.generateCertificates",
-				"title": "Generate certificates",
-				"category": "Dynatrace extensions"
-			},
-			{
-				"command": "dynatrace-extensions.distributeCertificate",
-				"title": "Distribute certificate",
-				"category": "Dynatrace extensions"
-			},
-			{
-				"command": "dynatrace-extensions.createDocumentation",
-				"title": "Create documentation",
-				"category": "Dynatrace extensions"
-			},
-			{
-				"command": "dynatrace-extensions.buildExtension",
-				"title": "Build",
-				"category": "Dynatrace extensions"
-			},
-			{
-				"command": "dynatrace-extensions.uploadExtension",
-				"title": "Upload",
-				"category": "Dynatrace extensions"
-			},
-			{
-				"command": "dynatrace-extensions.activateExtension",
-				"title": "Activate",
-				"category": "Dynatrace extensions"
-			},
-			{
-				"command": "dynatrace-extensions.createDashboard",
-				"title": "Create dashboard",
-				"category": "Dynatrace extensions"
-			},
-			{
-				"command": "dynatrace-extensions.createAlert",
-				"title": "Create alert",
-				"category": "Dynatrace extensions"
-			},
-			{
-				"command": "dynatrace-extensions.convertJmxExtension",
-				"title": "Convert JMX",
-				"category": "Dynatrace extensions"
-			},
-			{
-				"command": "dynatrace-extensions.convertPythonExtension",
-				"title": "Convert Python",
-				"category": "Dynatrace extensions"
-			},
-			{
-				"command": "dynatrace-extensions-workspaces.refresh",
-				"title": "Refresh",
-				"icon": "$(refresh)"
-			},
-			{
-				"command": "dynatrace-extensions-workspaces.addWorkspace",
-				"title": "Add & initialize a workspace",
-				"icon": "$(plus)"
-			},
-			{
-				"command": "dynatrace-extensions-workspaces.deleteWorkspace",
-				"title": "Remove workspace",
-				"icon": "$(trash)"
-			},
-			{
-				"command": "dynatrace-extensions-workspaces.openWorkspace",
-				"title": "Open workspace",
-				"icon": "$(folder-opened)"
-			},
-			{
-				"command": "dynatrace-extensions-workspaces.editExtension",
-				"title": "Open extension in editor",
-				"icon": "$(notebook-open-as-text)"
-			},
-			{
-				"command": "dynatrace-extensions-environments.refresh",
-				"title": "Refresh",
-				"icon": "$(refresh)"
-			},
-			{
-				"command": "dynatrace-extensions-environments.addEnvironment",
-				"title": "Add a tenant",
-				"icon": "$(plus)"
-			},
-			{
-				"command": "dynatrace-extensions-environments.useEnvironment",
-				"title": "Use environment",
-				"icon": "$(plug)"
-			},
-			{
-				"command": "dynatrace-extensions-environments.editEnvironment",
-				"title": "Edit environment",
-				"icon": "$(pencil)"
-			},
-			{
-				"command": "dynatrace-extensions-environments.deleteEnvironment",
-				"title": "Remove environment",
-				"icon": "$(trash)"
-			},
-			{
-				"command": "dynatrace-extensions-environments.openExtension",
-				"title": "Open in Dynatrace",
-				"icon": "$(link-external)"
-			},
-			{
-				"command": "dynatrace-extensions-environments.editConfig",
-				"title": "Edit configuration",
-				"icon": "$(pencil)"
-			},
-			{
-				"command": "dynatrace-extensions-environments.deleteConfig",
-				"title": "Delete configuration",
-				"icon": "$(trash)"
-			},
-			{
-				"command": "dynatrace-extensions-environments.addConfig",
-				"title": "Add configuration",
-				"icon": "$(plus)"
-			},
-			{
-				"command": "dynatrace-extensions-environments.saveConfig",
-				"title": "Save to file",
-				"icon": "$(file-add)"
-			},
-			{
-				"command": "dynatrace-extensions.createMonitoringConfiguration",
-				"title": "Create monitoring configuration",
-				"category": "Dynatrace extensions"
-			},
-			{
-				"command": "dynatrace-extensions-workspaces.enableMetricSelectors",
-				"title": "🔎 Enable metric selector code lens"
-			},
-			{
-				"command": "dynatrace-extensions-workspaces.disableMetricSelectors",
-				"title": "🔎 Disable metric selector code lens"
-			},
-			{
-				"command": "dynatrace-extensions-workspaces.enableEntitySelectors",
-				"title": "🔎 Enable entity selector code lens"
-			},
-			{
-				"command": "dynatrace-extensions-workspaces.disableEntitySelectors",
-				"title": "🔎 Disable entity selector code lens"
-			},
-			{
-				"command": "dynatrace-extensions-workspaces.enableScreenCodelens",
-				"title": "🖥️ Enable screens code lens"
-			},
-			{
-				"command": "dynatrace-extensions-workspaces.disableScreenCodelens",
-				"title": "🖥️ Disable screens code lens"
-			},
-			{
-				"command": "dynatrace-extensions-workspaces.enableWmiCodelens",
-				"title": "🪟 Enable WMI query code lens"
-			},
-			{
-				"command": "dynatrace-extensions-workspaces.disableWmiCodelens",
-				"title": "🪟 Disable WMI query code lens"
-			},
-			{
-				"command": "dynatrace-extensions-workspaces.enableAllDiagnostics",
-				"title": "Enable all diagnostics"
-			},
-			{
-				"command": "dynatrace-extensions-workspaces.disableAllDiagnostics",
-				"title": "Disable all diagnostics"
-			},
-			{
-				"command": "dynatrace-extensions-workspaces.enableMetricKeyDiagnostics",
-				"title": "Enable metric key diagnostics"
-			},
-			{
-				"command": "dynatrace-extensions-workspaces.disableMetricKeyDiagnostics",
-				"title": "Disable metric key diagnostics"
-			},
-			{
-				"command": "dynatrace-extensions-workspaces.enableCardKeyDiagnostics",
-				"title": "Enable card key diagnostics"
-			},
-			{
-				"command": "dynatrace-extensions-workspaces.disableCardKeyDiagnostics",
-				"title": "Disable card key diagnostics"
-			},
-			{
-				"command": "dynatrace-extensions-workspaces.enableSnmpDiagnostics",
-				"title": "Enable SNMP diagnostics"
-			},
-			{
-				"command": "dynatrace-extensions-workspaces.disableSnmpDiagnostics",
-				"title": "Disable SNMP diagnostics"
-			},
-			{
-				"command": "dynatrace-extensions-workspaces.enableNameDiagnostics",
-				"title": "Enable extension name diagnostics"
-			},
-			{
-				"command": "dynatrace-extensions-workspaces.disableNameDiagnostics",
-				"title": "Disable extension name diagnostics"
-			},
-			{
-				"command": "dynatrace-extensions-workspaces.enableFastDevelopment",
-				"title": "🔥 Enable fast development mode"
-			},
-			{
-				"command": "dynatrace-extensions-workspaces.disableFastDevelopment",
-				"title": "🔥 Disable fast development mode"
-			}
-		],
-		"configuration": [
-			{
-				"title": "Behavior",
-				"properties": {
-					"dynatraceExtensions.metricSelectorsCodeLens": {
-						"type": "boolean",
-						"description": "Enable Code Lens functionality around metric selectors",
-						"order": 1,
-						"scope": "resource",
-						"default": true
-					},
-					"dynatraceExtensions.entitySelectorsCodeLens": {
-						"type": "boolean",
-						"description": "Enable Code Lens functionality around entity selectors",
-						"order": 2,
-						"scope": "resource",
-						"default": true
-					},
-					"dynatraceExtensions.wmiCodeLens": {
-						"type": "boolean",
-						"description": "Enable Code Lens functionality around WMI Queries",
-						"order": 3,
-						"scope": "resource",
-						"default": true
-					},
-					"dynatraceExtensions.screenCodeLens": {
-						"type": "boolean",
-						"description": "Enable Code Lens functionality around (unified analysis) screens",
-						"order": 4,
-						"scope": "resource",
-						"default": true
-					},
-					"dynatraceExtensions.fastDevelopmentMode": {
-						"type": "boolean",
-						"description": "When enabled, static extension assets are sent to Dynatrace on every Save, and when you build an extension it will automatically get uploaded and activated immediately.",
-						"order": 5,
-						"scope": "resource",
-						"default": false
-					}
-				}
-			},
-			{
-				"title": "Diagnostics",
-				"properties": {
-					"dynatraceExtensions.diagnostics.all": {
-						"type": "boolean",
-						"description": "When enabled, extension manifest diagnostics are provided for all known issues.",
-						"order": 6,
-						"scope": "resource",
-						"default": true
-					},
-					"dynatraceExtensions.diagnostics.extensionName": {
-						"type": "boolean",
-						"description": "When enabled, extension manifest diagnostics are provided for issues related to the extension name.",
-						"order": 6,
-						"scope": "resource",
-						"default": true
-					},
-					"dynatraceExtensions.diagnostics.metricKeys": {
-						"type": "boolean",
-						"description": "When enabled, extension manifest diagnostics are provided for issues related to keys used for metric definitions.",
-						"order": 6,
-						"scope": "resource",
-						"default": true
-					},
-					"dynatraceExtensions.diagnostics.cardKeys": {
-						"type": "boolean",
-						"description": "When enabled, extension manifest diagnostics are provided for issues related to keys used for screen card definitions.",
-						"order": 6,
-						"scope": "resource",
-						"default": true
-					},
-					"dynatraceExtensions.diagnostics.snmp": {
-						"type": "boolean",
-						"description": "When enabled, extension manifest diagnostics are provided for issues related to keys used for OIDs used in the SNMP datasource definition.",
-						"order": 6,
-						"scope": "resource",
-						"default": true
-					}
-				}
-			},
-			{
-				"title": "Certificates",
-				"properties": {
-					"dynatraceExtensions.developerCertkeyLocation": {
-						"type": "string",
-						"description": "Bring your own: use the developer certificate & key from this location instead of generating new ones",
-						"order": 1,
-						"scope": "resource"
-					},
-					"dynatraceExtensions.rootOrCaCertificateLocation": {
-						"type": "string",
-						"description": "Bring your own: use the root (CA) certificate file at this path instead of generating a new one.",
-						"order": 5,
-						"scope": "resource"
-					},
-					"dynatraceExtensions.certificateCommonName": {
-						"type": "string",
-						"description": "Specifies the common name (CN) attribute of the certificate.",
-						"order": 6,
-						"scope": "resource",
-						"default": "Extension Developer"
-					},
-					"dynatraceExtensions.certificateOrganization": {
-						"type": "string",
-						"description": "Specifies the organization (O) attribute of the certificate.",
-						"order": 7,
-						"scope": "resource"
-					},
-					"dynatraceExtensions.certificateOrganizationUnit": {
-						"type": "string",
-						"description": "Specifies the organization unit (OU) attribute of the certificate.",
-						"order": 8,
-						"scope": "resource"
-					},
-					"dynatraceExtensions.certificateStateOrProvince": {
-						"type": "string",
-						"description": "Specifies the state or province (ST) attribute of the certificate.",
-						"order": 9,
-						"scope": "resource"
-					},
-					"dynatraceExtensions.certificateCountryCode": {
-						"type": "string",
-						"description": "Specifies the country code (C) attribute of the certificate.",
-						"order": 10,
-						"scope": "resource"
-					}
-				}
-			},
-<<<<<<< HEAD
-			{
-				"title": "Python environment",
-				"properties": {
-					"dynatraceExtensions.pythonExtraPlatforms": {
-						"type": "array",
-						"items": {
-							"type": "string"
-						},
-						"description": "A list of extra platforms to build Python wheels for. This setting overwrites the default list of linux_x86_64 and win_amd_64",
-						"scope": "resource"
-					}
-				}
-			}
-=======
+  "name": "dynatrace-extensions",
+  "displayName": "Dynatrace Extensions",
+  "description": "Support for Dynatrace Extension 2.0 development",
+  "publisher": "DynatracePlatformExtensions",
+  "author": {
+    "name": "Dynatrace Platform Extensions",
+    "email": "extensions@dynatrace.com",
+    "url": "https://info.dynatrace.com/global_all_wp_dynatrace_services_platform_extensions_fact_sheet_13656_fulfillment.html"
+  },
+  "version": "2.3.2",
+  "repository": {
+    "type": "git",
+    "url": "https://github.com/dynatrace-extensions/dynatrace-extensions-vscode.git"
+  },
+  "engines": {
+    "vscode": "^1.67.0"
+  },
+  "categories": [
+    "Other",
+    "Linters",
+    "Snippets"
+  ],
+  "extensionKind": [
+    "workspace"
+  ],
+  "extensionDependencies": [
+    "redhat.vscode-yaml"
+  ],
+  "icon": "src/assets/icons/logo.png",
+  "galleryBanner": {
+    "color": "#ffffff",
+    "theme": "light"
+  },
+  "activationEvents": [
+    "onStartupFinished"
+  ],
+  "main": "./out/main.js",
+  "contributes": {
+    "commands": [
+      {
+        "command": "dynatrace-extensions.loadSchemas",
+        "title": "Load schemas",
+        "category": "Dynatrace extensions"
+      },
+      {
+        "command": "dynatrace-extensions.initWorkspace",
+        "title": "Initialize workspace",
+        "category": "Dynatrace extensions"
+      },
+      {
+        "command": "dynatrace-extensions.generateCertificates",
+        "title": "Generate certificates",
+        "category": "Dynatrace extensions"
+      },
+      {
+        "command": "dynatrace-extensions.distributeCertificate",
+        "title": "Distribute certificate",
+        "category": "Dynatrace extensions"
+      },
+      {
+        "command": "dynatrace-extensions.createDocumentation",
+        "title": "Create documentation",
+        "category": "Dynatrace extensions"
+      },
+      {
+        "command": "dynatrace-extensions.buildExtension",
+        "title": "Build",
+        "category": "Dynatrace extensions"
+      },
+      {
+        "command": "dynatrace-extensions.uploadExtension",
+        "title": "Upload",
+        "category": "Dynatrace extensions"
+      },
+      {
+        "command": "dynatrace-extensions.activateExtension",
+        "title": "Activate",
+        "category": "Dynatrace extensions"
+      },
+      {
+        "command": "dynatrace-extensions.createDashboard",
+        "title": "Create dashboard",
+        "category": "Dynatrace extensions"
+      },
+      {
+        "command": "dynatrace-extensions.createAlert",
+        "title": "Create alert",
+        "category": "Dynatrace extensions"
+      },
+      {
+        "command": "dynatrace-extensions.convertJmxExtension",
+        "title": "Convert JMX",
+        "category": "Dynatrace extensions"
+      },
+      {
+        "command": "dynatrace-extensions.convertPythonExtension",
+        "title": "Convert Python",
+        "category": "Dynatrace extensions"
+      },
+      {
+        "command": "dynatrace-extensions-workspaces.refresh",
+        "title": "Refresh",
+        "icon": "$(refresh)"
+      },
+      {
+        "command": "dynatrace-extensions-workspaces.addWorkspace",
+        "title": "Add & initialize a workspace",
+        "icon": "$(plus)"
+      },
+      {
+        "command": "dynatrace-extensions-workspaces.deleteWorkspace",
+        "title": "Remove workspace",
+        "icon": "$(trash)"
+      },
+      {
+        "command": "dynatrace-extensions-workspaces.openWorkspace",
+        "title": "Open workspace",
+        "icon": "$(folder-opened)"
+      },
+      {
+        "command": "dynatrace-extensions-workspaces.editExtension",
+        "title": "Open extension in editor",
+        "icon": "$(notebook-open-as-text)"
+      },
+      {
+        "command": "dynatrace-extensions-environments.refresh",
+        "title": "Refresh",
+        "icon": "$(refresh)"
+      },
+      {
+        "command": "dynatrace-extensions-environments.addEnvironment",
+        "title": "Add a tenant",
+        "icon": "$(plus)"
+      },
+      {
+        "command": "dynatrace-extensions-environments.useEnvironment",
+        "title": "Use environment",
+        "icon": "$(plug)"
+      },
+      {
+        "command": "dynatrace-extensions-environments.editEnvironment",
+        "title": "Edit environment",
+        "icon": "$(pencil)"
+      },
+      {
+        "command": "dynatrace-extensions-environments.deleteEnvironment",
+        "title": "Remove environment",
+        "icon": "$(trash)"
+      },
+      {
+        "command": "dynatrace-extensions-environments.openExtension",
+        "title": "Open in Dynatrace",
+        "icon": "$(link-external)"
+      },
+      {
+        "command": "dynatrace-extensions-environments.editConfig",
+        "title": "Edit configuration",
+        "icon": "$(pencil)"
+      },
+      {
+        "command": "dynatrace-extensions-environments.deleteConfig",
+        "title": "Delete configuration",
+        "icon": "$(trash)"
+      },
+      {
+        "command": "dynatrace-extensions-environments.addConfig",
+        "title": "Add configuration",
+        "icon": "$(plus)"
+      },
+      {
+        "command": "dynatrace-extensions-environments.saveConfig",
+        "title": "Save to file",
+        "icon": "$(file-add)"
+      },
+      {
+        "command": "dynatrace-extensions.createMonitoringConfiguration",
+        "title": "Create monitoring configuration",
+        "category": "Dynatrace extensions"
+      },
+      {
+        "command": "dynatrace-extensions-workspaces.enableMetricSelectors",
+        "title": "🔎 Enable metric selector code lens"
+      },
+      {
+        "command": "dynatrace-extensions-workspaces.disableMetricSelectors",
+        "title": "🔎 Disable metric selector code lens"
+      },
+      {
+        "command": "dynatrace-extensions-workspaces.enableEntitySelectors",
+        "title": "🔎 Enable entity selector code lens"
+      },
+      {
+        "command": "dynatrace-extensions-workspaces.disableEntitySelectors",
+        "title": "🔎 Disable entity selector code lens"
+      },
+      {
+        "command": "dynatrace-extensions-workspaces.enableScreenCodelens",
+        "title": "🖥️ Enable screens code lens"
+      },
+      {
+        "command": "dynatrace-extensions-workspaces.disableScreenCodelens",
+        "title": "🖥️ Disable screens code lens"
+      },
+      {
+        "command": "dynatrace-extensions-workspaces.enableWmiCodelens",
+        "title": "🪟 Enable WMI query code lens"
+      },
+      {
+        "command": "dynatrace-extensions-workspaces.disableWmiCodelens",
+        "title": "🪟 Disable WMI query code lens"
+      },
+      {
+        "command": "dynatrace-extensions-workspaces.enableAllDiagnostics",
+        "title": "Enable all diagnostics"
+      },
+      {
+        "command": "dynatrace-extensions-workspaces.disableAllDiagnostics",
+        "title": "Disable all diagnostics"
+      },
+      {
+        "command": "dynatrace-extensions-workspaces.enableMetricKeyDiagnostics",
+        "title": "Enable metric key diagnostics"
+      },
+      {
+        "command": "dynatrace-extensions-workspaces.disableMetricKeyDiagnostics",
+        "title": "Disable metric key diagnostics"
+      },
+      {
+        "command": "dynatrace-extensions-workspaces.enableCardKeyDiagnostics",
+        "title": "Enable card key diagnostics"
+      },
+      {
+        "command": "dynatrace-extensions-workspaces.disableCardKeyDiagnostics",
+        "title": "Disable card key diagnostics"
+      },
+      {
+        "command": "dynatrace-extensions-workspaces.enableSnmpDiagnostics",
+        "title": "Enable SNMP diagnostics"
+      },
+      {
+        "command": "dynatrace-extensions-workspaces.disableSnmpDiagnostics",
+        "title": "Disable SNMP diagnostics"
+      },
+      {
+        "command": "dynatrace-extensions-workspaces.enableNameDiagnostics",
+        "title": "Enable extension name diagnostics"
+      },
+      {
+        "command": "dynatrace-extensions-workspaces.disableNameDiagnostics",
+        "title": "Disable extension name diagnostics"
+      },
+      {
+        "command": "dynatrace-extensions-workspaces.enableFastDevelopment",
+        "title": "🔥 Enable fast development mode"
+      },
+      {
+        "command": "dynatrace-extensions-workspaces.disableFastDevelopment",
+        "title": "🔥 Disable fast development mode"
+      }
+    ],
+    "configuration": [
+      {
+        "title": "Behavior",
+        "properties": {
+          "dynatraceExtensions.metricSelectorsCodeLens": {
+            "type": "boolean",
+            "description": "Enable Code Lens functionality around metric selectors",
+            "order": 1,
+            "scope": "resource",
+            "default": true
+          },
+          "dynatraceExtensions.entitySelectorsCodeLens": {
+            "type": "boolean",
+            "description": "Enable Code Lens functionality around entity selectors",
+            "order": 2,
+            "scope": "resource",
+            "default": true
+          },
+          "dynatraceExtensions.wmiCodeLens": {
+            "type": "boolean",
+            "description": "Enable Code Lens functionality around WMI Queries",
+            "order": 3,
+            "scope": "resource",
+            "default": true
+          },
+          "dynatraceExtensions.screenCodeLens": {
+            "type": "boolean",
+            "description": "Enable Code Lens functionality around (unified analysis) screens",
+            "order": 4,
+            "scope": "resource",
+            "default": true
+          },
+          "dynatraceExtensions.fastDevelopmentMode": {
+            "type": "boolean",
+            "description": "When enabled, static extension assets are sent to Dynatrace on every Save, and when you build an extension it will automatically get uploaded and activated immediately.",
+            "order": 5,
+            "scope": "resource",
+            "default": false
+          }
+        }
+      },
+      {
+        "title": "Diagnostics",
+        "properties": {
+          "dynatraceExtensions.diagnostics.all": {
+            "type": "boolean",
+            "description": "When enabled, extension manifest diagnostics are provided for all known issues.",
+            "order": 6,
+            "scope": "resource",
+            "default": true
+          },
+          "dynatraceExtensions.diagnostics.extensionName": {
+            "type": "boolean",
+            "description": "When enabled, extension manifest diagnostics are provided for issues related to the extension name.",
+            "order": 6,
+            "scope": "resource",
+            "default": true
+          },
+          "dynatraceExtensions.diagnostics.metricKeys": {
+            "type": "boolean",
+            "description": "When enabled, extension manifest diagnostics are provided for issues related to keys used for metric definitions.",
+            "order": 6,
+            "scope": "resource",
+            "default": true
+          },
+          "dynatraceExtensions.diagnostics.cardKeys": {
+            "type": "boolean",
+            "description": "When enabled, extension manifest diagnostics are provided for issues related to keys used for screen card definitions.",
+            "order": 6,
+            "scope": "resource",
+            "default": true
+          },
+          "dynatraceExtensions.diagnostics.snmp": {
+            "type": "boolean",
+            "description": "When enabled, extension manifest diagnostics are provided for issues related to keys used for OIDs used in the SNMP datasource definition.",
+            "order": 6,
+            "scope": "resource",
+            "default": true
+          }
+        }
+      },
+      {
+        "title": "Certificates",
+        "properties": {
+          "dynatraceExtensions.developerCertkeyLocation": {
+            "type": "string",
+            "description": "Bring your own: use the developer certificate & key from this location instead of generating new ones",
+            "order": 1,
+            "scope": "resource"
+          },
+          "dynatraceExtensions.rootOrCaCertificateLocation": {
+            "type": "string",
+            "description": "Bring your own: use the root (CA) certificate file at this path instead of generating a new one.",
+            "order": 5,
+            "scope": "resource"
+          },
+          "dynatraceExtensions.certificateCommonName": {
+            "type": "string",
+            "description": "Specifies the common name (CN) attribute of the certificate.",
+            "order": 6,
+            "scope": "resource",
+            "default": "Extension Developer"
+          },
+          "dynatraceExtensions.certificateOrganization": {
+            "type": "string",
+            "description": "Specifies the organization (O) attribute of the certificate.",
+            "order": 7,
+            "scope": "resource"
+          },
+          "dynatraceExtensions.certificateOrganizationUnit": {
+            "type": "string",
+            "description": "Specifies the organization unit (OU) attribute of the certificate.",
+            "order": 8,
+            "scope": "resource"
+          },
+          "dynatraceExtensions.certificateStateOrProvince": {
+            "type": "string",
+            "description": "Specifies the state or province (ST) attribute of the certificate.",
+            "order": 9,
+            "scope": "resource"
+          },
+          "dynatraceExtensions.certificateCountryCode": {
+            "type": "string",
+            "description": "Specifies the country code (C) attribute of the certificate.",
+            "order": 10,
+            "scope": "resource"
+          }
+        }
+      },
       {
         "title": "Extension simulator",
         "properties": {
@@ -416,9 +401,18 @@
           "dynatraceExtensions.simulator.defaultLocation": {
             "type": "string",
             "description": "Where to run extension simulations by default.",
-            "enum": ["LOCAL", "REMOTE"],
-            "enumItemLabels": ["Local machine", "Remote host"],
-            "enumDescriptions": ["Simulates the extension on your local machine", "Simulates the extension on a remote host, via SSH connection"],
+            "enum": [
+              "LOCAL",
+              "REMOTE"
+            ],
+            "enumItemLabels": [
+              "Local machine",
+              "Remote host"
+            ],
+            "enumDescriptions": [
+              "Simulates the extension on your local machine",
+              "Simulates the extension on a remote host, via SSH connection"
+            ],
             "scope": "resource",
             "order": 2,
             "default": "LOCAL"
@@ -432,8 +426,14 @@
           "dynatraceExtensions.simulator.defaultEecType": {
             "type": "string",
             "markdownDescription": "The type of Extension Execution Controller (EEC) distribution to use as default for simulations. Requires the component to be installed at your chosen location: `#dynatraceExtensions.simulator.defaultLocation#`",
-            "enum": ["ONEAGENT", "ACTIVEGATE"],
-            "enumItemLabels": ["OneAgent", "ActiveGate"],
+            "enum": [
+              "ONEAGENT",
+              "ACTIVEGATE"
+            ],
+            "enumItemLabels": [
+              "OneAgent",
+              "ActiveGate"
+            ],
             "scope": "resource",
             "order": 4,
             "default": "ONEAGENT"
@@ -460,465 +460,458 @@
           }
         }
       }
->>>>>>> 49543fb1
-		],
-		"menus": {
-			"commandPalette": [
-				{
-					"command": "dynatrace-extensions-workspaces.refresh",
-					"when": "false"
-				},
-				{
-					"command": "dynatrace-extensions-workspaces.addWorkspace",
-					"when": "false"
-				},
-				{
-					"command": "dynatrace-extensions-workspaces.openWorkspace",
-					"when": "false"
-				},
-				{
-					"command": "dynatrace-extensions-workspaces.deleteWorkspace",
-					"when": "false"
-				},
-				{
-					"command": "dynatrace-extensions-workspaces.editExtension",
-					"when": "false"
-				},
-				{
-					"command": "dynatrace-extensions-environments.refresh",
-					"when": "false"
-				},
-				{
-					"command": "dynatrace-extensions-environments.addEnvironment",
-					"when": "false"
-				},
-				{
-					"command": "dynatrace-extensions-environments.editEnvironment",
-					"when": "false"
-				},
-				{
-					"command": "dynatrace-extensions-environments.deleteEnvironment",
-					"when": "false"
-				},
-				{
-					"command": "dynatrace-extensions-environments.useEnvironment",
-					"when": "false"
-				},
-				{
-					"command": "dynatrace-extensions-environments.openExtension",
-					"when": "false"
-				},
-				{
-					"command": "dynatrace-extensions-environments.editConfig",
-					"when": "false"
-				},
-				{
-					"command": "dynatrace-extensions-environments.deleteConfig",
-					"when": "false"
-				},
-				{
-					"command": "dynatrace-extensions-environments.addConfig",
-					"when": "false"
-				},
-				{
-					"command": "dynatrace-extensions-environments.saveConfig",
-					"when": "false"
-				},
-				{
-					"command": "dynatrace-extensions-workspaces.enableMetricSelectors",
-					"when": "false"
-				},
-				{
-					"command": "dynatrace-extensions-workspaces.disableMetricSelectors",
-					"when": "false"
-				},
-				{
-					"command": "dynatrace-extensions-workspaces.enableEntitySelectors",
-					"when": "false"
-				},
-				{
-					"command": "dynatrace-extensions-workspaces.enableEntitySelectors",
-					"when": "false"
-				},
-				{
-					"command": "dynatrace-extensions-workspaces.enableScreenCodelens",
-					"when": "false"
-				},
-				{
-					"command": "dynatrace-extensions-workspaces.disableScreenCodelens",
-					"when": "false"
-				},
-				{
-					"command": "dynatrace-extensions-workspaces.enableWmiCodelens",
-					"when": "false"
-				},
-				{
-					"command": "dynatrace-extensions-workspaces.disableWmiCodelens",
-					"when": "false"
-				},
-				{
-					"command": "dynatrace-extensions-workspaces.enableFastDevelopment",
-					"when": "false"
-				},
-				{
-					"command": "dynatrace-extensions-workspaces.disableFastDevelopment",
-					"when": "false"
-				},
-				{
-					"command": "dynatrace-extensions-workspaces.enableNameDiagnostics",
-					"when": "false"
-				},
-				{
-					"command": "dynatrace-extensions-workspaces.disableNameDiagnostics",
-					"when": "false"
-				},
-				{
-					"command": "dynatrace-extensions-workspaces.enableMetricKeyDiagnostics",
-					"when": "false"
-				},
-				{
-					"command": "dynatrace-extensions-workspaces.disableMetricKeyDiagnostics",
-					"when": "false"
-				},
-				{
-					"command": "dynatrace-extensions-workspaces.enableCardKeyDiagnostics",
-					"when": "false"
-				},
-				{
-					"command": "dynatrace-extensions-workspaces.disableCardKeyDiagnostics",
-					"when": "false"
-				},
-				{
-					"command": "dynatrace-extensions-workspaces.enableSnmpDiagnostics",
-					"when": "false"
-				},
-				{
-					"command": "dynatrace-extensions-workspaces.disableSnmpDiagnostics",
-					"when": "false"
-				},
-				{
-					"command": "dynatrace-extensions-workspaces.enableAllDiagnostics",
-					"when": "false"
-				},
-				{
-					"command": "dynatrace-extensions-workspaces.disableAllDiagnostics",
-					"when": "false"
-				}
-			],
-			"view/title": [
-				{
-					"command": "dynatrace-extensions-workspaces.addWorkspace",
-					"when": "view == dynatrace-extensions-workspaces",
-					"group": "navigation"
-				},
-				{
-					"command": "dynatrace-extensions-workspaces.refresh",
-					"when": "view == dynatrace-extensions-workspaces",
-					"group": "navigation"
-				},
-				{
-					"command": "dynatrace-extensions-environments.addEnvironment",
-					"when": "view == dynatrace-extensions-environments",
-					"group": "navigation"
-				},
-				{
-					"command": "dynatrace-extensions-environments.refresh",
-					"when": "view == dynatrace-extensions-environments",
-					"group": "navigation"
-				}
-			],
-			"view/item/context": [
-				{
-					"command": "dynatrace-extensions-workspaces.openWorkspace",
-					"when": "view == dynatrace-extensions-workspaces && viewItem == extensionWorkspace",
-					"group": "inline@1"
-				},
-				{
-					"command": "dynatrace-extensions-workspaces.deleteWorkspace",
-					"when": "view == dynatrace-extensions-workspaces && viewItem == extensionWorkspace",
-					"group": "inline@2"
-				},
-				{
-					"command": "dynatrace-extensions-workspaces.enableMetricSelectors",
-					"when": "view == dynatrace-extensions-workspaces && viewItem == extensionWorkspace && !config.dynatraceExtensions.metricSelectorsCodeLens",
-					"group": "2_workspace@1"
-				},
-				{
-					"command": "dynatrace-extensions-workspaces.disableMetricSelectors",
-					"when": "view == dynatrace-extensions-workspaces && viewItem == extensionWorkspace && config.dynatraceExtensions.metricSelectorsCodeLens",
-					"group": "2_workspace@1"
-				},
-				{
-					"command": "dynatrace-extensions-workspaces.enableEntitySelectors",
-					"when": "view == dynatrace-extensions-workspaces && viewItem == extensionWorkspace && !config.dynatraceExtensions.entitySelectorsCodeLens",
-					"group": "2_workspace@2"
-				},
-				{
-					"command": "dynatrace-extensions-workspaces.disableEntitySelectors",
-					"when": "view == dynatrace-extensions-workspaces && viewItem == extensionWorkspace && config.dynatraceExtensions.entitySelectorsCodeLens",
-					"group": "2_workspace@2"
-				},
-				{
-					"command": "dynatrace-extensions-workspaces.enableWmiCodelens",
-					"when": "view == dynatrace-extensions-workspaces && viewItem == extensionWorkspace && !config.dynatraceExtensions.wmiCodeLens",
-					"group": "2_workspace@3"
-				},
-				{
-					"command": "dynatrace-extensions-workspaces.disableWmiCodelens",
-					"when": "view == dynatrace-extensions-workspaces && viewItem == extensionWorkspace && config.dynatraceExtensions.wmiCodeLens",
-					"group": "2_workspace@3"
-				},
-				{
-					"command": "dynatrace-extensions-workspaces.enableScreenCodelens",
-					"when": "view == dynatrace-extensions-workspaces && viewItem == extensionWorkspace && !config.dynatraceExtensions.screenCodeLens",
-					"group": "2_workspace@4"
-				},
-				{
-					"command": "dynatrace-extensions-workspaces.disableScreenCodelens",
-					"when": "view == dynatrace-extensions-workspaces && viewItem == extensionWorkspace && config.dynatraceExtensions.screenCodeLens",
-					"group": "2_workspace@4"
-				},
-				{
-					"submenu": "dynatrace-extensions.diagnostics-menu",
-					"group": "2_workspace@5"
-				},
-				{
-					"command": "dynatrace-extensions-workspaces.enableFastDevelopment",
-					"when": "view == dynatrace-extensions-workspaces && viewItem == extensionWorkspace && !config.dynatraceExtensions.fastDevelopmentMode",
-					"group": "2_workspace@6"
-				},
-				{
-					"command": "dynatrace-extensions-workspaces.disableFastDevelopment",
-					"when": "view == dynatrace-extensions-workspaces && viewItem == extensionWorkspace && config.dynatraceExtensions.fastDevelopmentMode",
-					"group": "2_workspace@6"
-				},
-				{
-					"command": "dynatrace-extensions-workspaces.editExtension",
-					"when": "view == dynatrace-extensions-workspaces && viewItem == extension",
-					"group": "inline"
-				},
-				{
-					"command": "dynatrace-extensions-environments.useEnvironment",
-					"when": "view == dynatrace-extensions-environments && viewItem == dynatraceEnvironment",
-					"group": "inline@1"
-				},
-				{
-					"command": "dynatrace-extensions-environments.editEnvironment",
-					"when": "view == dynatrace-extensions-environments && (viewItem == dynatraceEnvironment || viewItem == currentDynatraceEnvironment)",
-					"group": "inline@2"
-				},
-				{
-					"command": "dynatrace-extensions-environments.deleteEnvironment",
-					"when": "view == dynatrace-extensions-environments && (viewItem == dynatraceEnvironment || viewItem == currentDynatraceEnvironment)",
-					"group": "inline@3"
-				},
-				{
-					"command": "dynatrace-extensions-environments.openExtension",
-					"when": "view == dynatrace-extensions-environments && viewItem == deployedExtension",
-					"group": "inline@2"
-				},
-				{
-					"command": "dynatrace-extensions-environments.addConfig",
-					"when": "view == dynatrace-extensions-environments && viewItem == deployedExtension",
-					"group": "inline@1"
-				},
-				{
-					"command": "dynatrace-extensions-environments.editConfig",
-					"when": "view == dynatrace-extensions-environments && viewItem == monitoringConfiguration",
-					"group": "inline@1"
-				},
-				{
-					"command": "dynatrace-extensions-environments.deleteConfig",
-					"when": "view == dynatrace-extensions-environments && viewItem == monitoringConfiguration",
-					"group": "inline@2"
-				},
-				{
-					"command": "dynatrace-extensions-environments.saveConfig",
-					"when": "view == dynatrace-extensions-environments && viewItem == monitoringConfiguration",
-					"group": "inline@3"
-				}
-			],
-			"dynatrace-extensions.diagnostics-menu": [
-				{
-					"command": "dynatrace-extensions-workspaces.enableNameDiagnostics",
-					"when": "view == dynatrace-extensions-workspaces && viewItem == extensionWorkspace && !config.dynatraceExtensions.diagnostics.extensionName",
-					"group": "navigation@1"
-				},
-				{
-					"command": "dynatrace-extensions-workspaces.disableNameDiagnostics",
-					"when": "view == dynatrace-extensions-workspaces && viewItem == extensionWorkspace && config.dynatraceExtensions.diagnostics.extensionName",
-					"group": "navigation@1"
-				},
-				{
-					"command": "dynatrace-extensions-workspaces.enableMetricKeyDiagnostics",
-					"when": "view == dynatrace-extensions-workspaces && viewItem == extensionWorkspace && !config.dynatraceExtensions.diagnostics.metricKeys",
-					"group": "navigation@2"
-				},
-				{
-					"command": "dynatrace-extensions-workspaces.disableMetricKeyDiagnostics",
-					"when": "view == dynatrace-extensions-workspaces && viewItem == extensionWorkspace && config.dynatraceExtensions.diagnostics.metricKeys",
-					"group": "navigation@2"
-				},
-				{
-					"command": "dynatrace-extensions-workspaces.enableCardKeyDiagnostics",
-					"when": "view == dynatrace-extensions-workspaces && viewItem == extensionWorkspace && !config.dynatraceExtensions.diagnostics.cardKeys",
-					"group": "navigation@3"
-				},
-				{
-					"command": "dynatrace-extensions-workspaces.disableCardKeyDiagnostics",
-					"when": "view == dynatrace-extensions-workspaces && viewItem == extensionWorkspace && config.dynatraceExtensions.diagnostics.cardKeys",
-					"group": "navigation@3"
-				},
-				{
-					"command": "dynatrace-extensions-workspaces.enableSnmpDiagnostics",
-					"when": "view == dynatrace-extensions-workspaces && viewItem == extensionWorkspace && !config.dynatraceExtensions.diagnostics.snmp",
-					"group": "navigation@4"
-				},
-				{
-					"command": "dynatrace-extensions-workspaces.disableSnmpDiagnostics",
-					"when": "view == dynatrace-extensions-workspaces && viewItem == extensionWorkspace && config.dynatraceExtensions.diagnostics.snmp",
-					"group": "navigation@4"
-				},
-				{
-					"command": "dynatrace-extensions-workspaces.enableAllDiagnostics",
-					"when": "view == dynatrace-extensions-workspaces && viewItem == extensionWorkspace && !config.dynatraceExtensions.diagnostics.all",
-					"group": "navigation@5"
-				},
-				{
-					"command": "dynatrace-extensions-workspaces.disableAllDiagnostics",
-					"when": "view == dynatrace-extensions-workspaces && viewItem == extensionWorkspace && config.dynatraceExtensions.diagnostics.all",
-					"group": "navigation@5"
-				}
-			]
-		},
-		"submenus": [
-			{
-				"label": "🪲 Diagnostics",
-				"id": "dynatrace-extensions.diagnostics-menu"
-			}
-		],
-		"viewsContainers": {
-			"activitybar": [
-				{
-					"id": "dynatrace-extensions2",
-					"title": "Dynatrace Extensions",
-					"icon": "src/assets/icons/dynatrace_extensions.png"
-				}
-			]
-		},
-		"views": {
-			"dynatrace-extensions2": [
-				{
-					"id": "dynatrace-extensions-workspaces",
-					"name": "Extension 2.0 Workspaces"
-				},
-				{
-					"id": "dynatrace-extensions-environments",
-					"name": "Environments"
-				}
-			]
-		},
-		"viewsWelcome": [
-			{
-				"view": "dynatrace-extensions-workspaces",
-				"contents": "Hello. You don't seem to have any extension workspaces initialized.\nStart by opening a folder and running the Initialize Workspace command.\n[Open folder](command:vscode.openFolder)",
-				"when": "workbenchState == empty && dynatrace-extensions.numWorkspaces == 0"
-			},
-			{
-				"view": "dynatrace-extensions-workspaces",
-				"contents": "Hello. You don't seem to have any extension workspaces initialized.\nRun the Initialize Workspace command to initialize your current workspace.\n[Initialize workspace](command:dynatrace-extensions.initWorkspace)\nOr open a different workspace first.\n[Open folder](command:vscode.openFolder)",
-				"when": "workbenchState != empty && dynatrace-extensions.numWorkspaces == 0 && !dynatrace-extensions.extensionWorkspace"
-			},
-			{
-				"view": "dynatrace-extensions-workspaces",
-				"contents": "Hello. You don't seem to have any extension workspaces initialized.\nYou seem to already be in an extensions workspace - want to initialize it now?\n[Initialize workspace](command:dynatrace-extensions.initWorkspace)\nOtherwise, open a different workspace first.\n[Open folder](command:vscode.openFolder)",
-				"when": "workbenchState != empty && dynatrace-extensions.numWorkspaces == 0 && dynatrace-extensions.extensionWorkspace"
-			},
-			{
-				"view": "dynatrace-extensions-environments",
-				"contents": "Hello. You don't have any Dynatrace Environments saved.\nWould you like to add one now?\n[Add environment](command:dynatrace-extensions-environments.addEnvironment)",
-				"when": "dynatrace-extensions.numEnvironments == 0"
-			}
-		],
-		"icons": {
-			"dt-platform": {
-				"description": "Dynatrace platform",
-				"default": {
-					"fontPath": "src/assets/fonts/dt-custom-icons.woff",
-					"fontCharacter": "A"
-				}
-			}
-		}
-	},
-	"scripts": {
-		"vscode:prepublish": "npm run esbuild-base -- --minify",
-		"esbuild-base": "esbuild ./src/extension.ts --bundle --outfile=out/main.js --external:vscode --format=cjs --platform=node",
-		"esbuild": "npm run esbuild-base -- --sourcemap",
-		"esbuild-watch": "npm run esbuild-base -- --sourcemap --watch",
-		"compile": "tsc -p ./",
-		"watch": "tsc -watch -p ./",
-		"pretest": "npm run compile && npm run lint",
-		"lint": "eslint src --ext ts",
-		"test": "node ./out/src/test/runTest.js",
-		"test:unit": "jest --runInBand --config=jest.config.js",
-		"build": "npm run pretest && npm run vscode:prepublish",
-		"install:all": "npm install && cd webview-ui && npm install",
-		"build:webview": "cd webview-ui && npm run build",
-		"build:all": "npm run build:webview && npm run build"
-	},
-	"devDependencies": {
-		"@babel/plugin-proposal-private-property-in-object": "^7.21.11",
-		"@jest/globals": "^29.7.0",
-		"@lwc/eslint-plugin-lwc": "^1.6.2",
-		"@reactivex/rxjs": "^6.6.7",
-		"@types/adm-zip": "^0.5.0",
-		"@types/fs-extra": "^11.0.1",
-		"@types/glob": "^7.2.0",
-		"@types/jest": "^29.5.11",
-		"@types/mocha": "^9.1.1",
-		"@types/mock-fs": "^4.13.1",
-		"@types/node": "^14.18.43",
-		"@types/node-forge": "^1.0.2",
-		"@types/vscode": "^1.67.0",
-		"@typescript-eslint/eslint-plugin": "^5.21.0",
-		"@typescript-eslint/parser": "^5.21.0",
-		"@vscode/test-electron": "^2.1.3",
-		"@vscode/vsce": "^2.19.0",
-		"esbuild": "^0.15.7",
-		"eslint": "^8.44.0",
-		"eslint-config-airbnb-typescript": "^17.0.0",
-		"eslint-config-prettier": "^8.8.0",
-		"eslint-plugin-functional": "^5.0.8",
-		"eslint-plugin-import": "^2.27.5",
-		"eslint-plugin-no-secrets": "^0.8.9",
-		"eslint-plugin-no-unsanitized": "^4.0.2",
-		"eslint-plugin-prettier": "^4.2.1",
-		"eslint-plugin-react": "^7.32.2",
-<<<<<<< HEAD
-		"jest": "^29.7.0",
-=======
->>>>>>> 49543fb1
-		"mocha": "^9.2.2",
-		"mock-fs": "^5.1.4",
-		"prettier": "^2.8.8",
-		"semver": ">=7.5.2",
-<<<<<<< HEAD
-		"ts-jest": "^29.1.1",
-=======
->>>>>>> 49543fb1
-		"typescript": "^5.0.4"
-	},
-	"dependencies": {
-		"adm-zip": "^0.5.9",
-		"axios": "^1.6.0",
-		"form-data": "^4.0.0",
-		"fs-extra": "^11.1.1",
-		"glob": "^8.0.3",
-		"jszip": "^3.10.1",
-		"node-forge": "^1.3.1",
-		"open": "^8.4.2",
-		"pidtree": "^0.6.0",
-		"rxjs": "^7.8.1",
-		"yaml": ">=2.2.2"
-	}
+    ],
+    "menus": {
+      "commandPalette": [
+        {
+          "command": "dynatrace-extensions-workspaces.refresh",
+          "when": "false"
+        },
+        {
+          "command": "dynatrace-extensions-workspaces.addWorkspace",
+          "when": "false"
+        },
+        {
+          "command": "dynatrace-extensions-workspaces.openWorkspace",
+          "when": "false"
+        },
+        {
+          "command": "dynatrace-extensions-workspaces.deleteWorkspace",
+          "when": "false"
+        },
+        {
+          "command": "dynatrace-extensions-workspaces.editExtension",
+          "when": "false"
+        },
+        {
+          "command": "dynatrace-extensions-environments.refresh",
+          "when": "false"
+        },
+        {
+          "command": "dynatrace-extensions-environments.addEnvironment",
+          "when": "false"
+        },
+        {
+          "command": "dynatrace-extensions-environments.editEnvironment",
+          "when": "false"
+        },
+        {
+          "command": "dynatrace-extensions-environments.deleteEnvironment",
+          "when": "false"
+        },
+        {
+          "command": "dynatrace-extensions-environments.useEnvironment",
+          "when": "false"
+        },
+        {
+          "command": "dynatrace-extensions-environments.openExtension",
+          "when": "false"
+        },
+        {
+          "command": "dynatrace-extensions-environments.editConfig",
+          "when": "false"
+        },
+        {
+          "command": "dynatrace-extensions-environments.deleteConfig",
+          "when": "false"
+        },
+        {
+          "command": "dynatrace-extensions-environments.addConfig",
+          "when": "false"
+        },
+        {
+          "command": "dynatrace-extensions-environments.saveConfig",
+          "when": "false"
+        },
+        {
+          "command": "dynatrace-extensions-workspaces.enableMetricSelectors",
+          "when": "false"
+        },
+        {
+          "command": "dynatrace-extensions-workspaces.disableMetricSelectors",
+          "when": "false"
+        },
+        {
+          "command": "dynatrace-extensions-workspaces.enableEntitySelectors",
+          "when": "false"
+        },
+        {
+          "command": "dynatrace-extensions-workspaces.enableEntitySelectors",
+          "when": "false"
+        },
+        {
+          "command": "dynatrace-extensions-workspaces.enableScreenCodelens",
+          "when": "false"
+        },
+        {
+          "command": "dynatrace-extensions-workspaces.disableScreenCodelens",
+          "when": "false"
+        },
+        {
+          "command": "dynatrace-extensions-workspaces.enableWmiCodelens",
+          "when": "false"
+        },
+        {
+          "command": "dynatrace-extensions-workspaces.disableWmiCodelens",
+          "when": "false"
+        },
+        {
+          "command": "dynatrace-extensions-workspaces.enableFastDevelopment",
+          "when": "false"
+        },
+        {
+          "command": "dynatrace-extensions-workspaces.disableFastDevelopment",
+          "when": "false"
+        },
+        {
+          "command": "dynatrace-extensions-workspaces.enableNameDiagnostics",
+          "when": "false"
+        },
+        {
+          "command": "dynatrace-extensions-workspaces.disableNameDiagnostics",
+          "when": "false"
+        },
+        {
+          "command": "dynatrace-extensions-workspaces.enableMetricKeyDiagnostics",
+          "when": "false"
+        },
+        {
+          "command": "dynatrace-extensions-workspaces.disableMetricKeyDiagnostics",
+          "when": "false"
+        },
+        {
+          "command": "dynatrace-extensions-workspaces.enableCardKeyDiagnostics",
+          "when": "false"
+        },
+        {
+          "command": "dynatrace-extensions-workspaces.disableCardKeyDiagnostics",
+          "when": "false"
+        },
+        {
+          "command": "dynatrace-extensions-workspaces.enableSnmpDiagnostics",
+          "when": "false"
+        },
+        {
+          "command": "dynatrace-extensions-workspaces.disableSnmpDiagnostics",
+          "when": "false"
+        },
+        {
+          "command": "dynatrace-extensions-workspaces.enableAllDiagnostics",
+          "when": "false"
+        },
+        {
+          "command": "dynatrace-extensions-workspaces.disableAllDiagnostics",
+          "when": "false"
+        }
+      ],
+      "view/title": [
+        {
+          "command": "dynatrace-extensions-workspaces.addWorkspace",
+          "when": "view == dynatrace-extensions-workspaces",
+          "group": "navigation"
+        },
+        {
+          "command": "dynatrace-extensions-workspaces.refresh",
+          "when": "view == dynatrace-extensions-workspaces",
+          "group": "navigation"
+        },
+        {
+          "command": "dynatrace-extensions-environments.addEnvironment",
+          "when": "view == dynatrace-extensions-environments",
+          "group": "navigation"
+        },
+        {
+          "command": "dynatrace-extensions-environments.refresh",
+          "when": "view == dynatrace-extensions-environments",
+          "group": "navigation"
+        }
+      ],
+      "view/item/context": [
+        {
+          "command": "dynatrace-extensions-workspaces.openWorkspace",
+          "when": "view == dynatrace-extensions-workspaces && viewItem == extensionWorkspace",
+          "group": "inline@1"
+        },
+        {
+          "command": "dynatrace-extensions-workspaces.deleteWorkspace",
+          "when": "view == dynatrace-extensions-workspaces && viewItem == extensionWorkspace",
+          "group": "inline@2"
+        },
+        {
+          "command": "dynatrace-extensions-workspaces.enableMetricSelectors",
+          "when": "view == dynatrace-extensions-workspaces && viewItem == extensionWorkspace && !config.dynatraceExtensions.metricSelectorsCodeLens",
+          "group": "2_workspace@1"
+        },
+        {
+          "command": "dynatrace-extensions-workspaces.disableMetricSelectors",
+          "when": "view == dynatrace-extensions-workspaces && viewItem == extensionWorkspace && config.dynatraceExtensions.metricSelectorsCodeLens",
+          "group": "2_workspace@1"
+        },
+        {
+          "command": "dynatrace-extensions-workspaces.enableEntitySelectors",
+          "when": "view == dynatrace-extensions-workspaces && viewItem == extensionWorkspace && !config.dynatraceExtensions.entitySelectorsCodeLens",
+          "group": "2_workspace@2"
+        },
+        {
+          "command": "dynatrace-extensions-workspaces.disableEntitySelectors",
+          "when": "view == dynatrace-extensions-workspaces && viewItem == extensionWorkspace && config.dynatraceExtensions.entitySelectorsCodeLens",
+          "group": "2_workspace@2"
+        },
+        {
+          "command": "dynatrace-extensions-workspaces.enableWmiCodelens",
+          "when": "view == dynatrace-extensions-workspaces && viewItem == extensionWorkspace && !config.dynatraceExtensions.wmiCodeLens",
+          "group": "2_workspace@3"
+        },
+        {
+          "command": "dynatrace-extensions-workspaces.disableWmiCodelens",
+          "when": "view == dynatrace-extensions-workspaces && viewItem == extensionWorkspace && config.dynatraceExtensions.wmiCodeLens",
+          "group": "2_workspace@3"
+        },
+        {
+          "command": "dynatrace-extensions-workspaces.enableScreenCodelens",
+          "when": "view == dynatrace-extensions-workspaces && viewItem == extensionWorkspace && !config.dynatraceExtensions.screenCodeLens",
+          "group": "2_workspace@4"
+        },
+        {
+          "command": "dynatrace-extensions-workspaces.disableScreenCodelens",
+          "when": "view == dynatrace-extensions-workspaces && viewItem == extensionWorkspace && config.dynatraceExtensions.screenCodeLens",
+          "group": "2_workspace@4"
+        },
+        {
+          "submenu": "dynatrace-extensions.diagnostics-menu",
+          "group": "2_workspace@5"
+        },
+        {
+          "command": "dynatrace-extensions-workspaces.enableFastDevelopment",
+          "when": "view == dynatrace-extensions-workspaces && viewItem == extensionWorkspace && !config.dynatraceExtensions.fastDevelopmentMode",
+          "group": "2_workspace@6"
+        },
+        {
+          "command": "dynatrace-extensions-workspaces.disableFastDevelopment",
+          "when": "view == dynatrace-extensions-workspaces && viewItem == extensionWorkspace && config.dynatraceExtensions.fastDevelopmentMode",
+          "group": "2_workspace@6"
+        },
+        {
+          "command": "dynatrace-extensions-workspaces.editExtension",
+          "when": "view == dynatrace-extensions-workspaces && viewItem == extension",
+          "group": "inline"
+        },
+        {
+          "command": "dynatrace-extensions-environments.useEnvironment",
+          "when": "view == dynatrace-extensions-environments && viewItem == dynatraceEnvironment",
+          "group": "inline@1"
+        },
+        {
+          "command": "dynatrace-extensions-environments.editEnvironment",
+          "when": "view == dynatrace-extensions-environments && (viewItem == dynatraceEnvironment || viewItem == currentDynatraceEnvironment)",
+          "group": "inline@2"
+        },
+        {
+          "command": "dynatrace-extensions-environments.deleteEnvironment",
+          "when": "view == dynatrace-extensions-environments && (viewItem == dynatraceEnvironment || viewItem == currentDynatraceEnvironment)",
+          "group": "inline@3"
+        },
+        {
+          "command": "dynatrace-extensions-environments.openExtension",
+          "when": "view == dynatrace-extensions-environments && viewItem == deployedExtension",
+          "group": "inline@2"
+        },
+        {
+          "command": "dynatrace-extensions-environments.addConfig",
+          "when": "view == dynatrace-extensions-environments && viewItem == deployedExtension",
+          "group": "inline@1"
+        },
+        {
+          "command": "dynatrace-extensions-environments.editConfig",
+          "when": "view == dynatrace-extensions-environments && viewItem == monitoringConfiguration",
+          "group": "inline@1"
+        },
+        {
+          "command": "dynatrace-extensions-environments.deleteConfig",
+          "when": "view == dynatrace-extensions-environments && viewItem == monitoringConfiguration",
+          "group": "inline@2"
+        },
+        {
+          "command": "dynatrace-extensions-environments.saveConfig",
+          "when": "view == dynatrace-extensions-environments && viewItem == monitoringConfiguration",
+          "group": "inline@3"
+        }
+      ],
+      "dynatrace-extensions.diagnostics-menu": [
+        {
+          "command": "dynatrace-extensions-workspaces.enableNameDiagnostics",
+          "when": "view == dynatrace-extensions-workspaces && viewItem == extensionWorkspace && !config.dynatraceExtensions.diagnostics.extensionName",
+          "group": "navigation@1"
+        },
+        {
+          "command": "dynatrace-extensions-workspaces.disableNameDiagnostics",
+          "when": "view == dynatrace-extensions-workspaces && viewItem == extensionWorkspace && config.dynatraceExtensions.diagnostics.extensionName",
+          "group": "navigation@1"
+        },
+        {
+          "command": "dynatrace-extensions-workspaces.enableMetricKeyDiagnostics",
+          "when": "view == dynatrace-extensions-workspaces && viewItem == extensionWorkspace && !config.dynatraceExtensions.diagnostics.metricKeys",
+          "group": "navigation@2"
+        },
+        {
+          "command": "dynatrace-extensions-workspaces.disableMetricKeyDiagnostics",
+          "when": "view == dynatrace-extensions-workspaces && viewItem == extensionWorkspace && config.dynatraceExtensions.diagnostics.metricKeys",
+          "group": "navigation@2"
+        },
+        {
+          "command": "dynatrace-extensions-workspaces.enableCardKeyDiagnostics",
+          "when": "view == dynatrace-extensions-workspaces && viewItem == extensionWorkspace && !config.dynatraceExtensions.diagnostics.cardKeys",
+          "group": "navigation@3"
+        },
+        {
+          "command": "dynatrace-extensions-workspaces.disableCardKeyDiagnostics",
+          "when": "view == dynatrace-extensions-workspaces && viewItem == extensionWorkspace && config.dynatraceExtensions.diagnostics.cardKeys",
+          "group": "navigation@3"
+        },
+        {
+          "command": "dynatrace-extensions-workspaces.enableSnmpDiagnostics",
+          "when": "view == dynatrace-extensions-workspaces && viewItem == extensionWorkspace && !config.dynatraceExtensions.diagnostics.snmp",
+          "group": "navigation@4"
+        },
+        {
+          "command": "dynatrace-extensions-workspaces.disableSnmpDiagnostics",
+          "when": "view == dynatrace-extensions-workspaces && viewItem == extensionWorkspace && config.dynatraceExtensions.diagnostics.snmp",
+          "group": "navigation@4"
+        },
+        {
+          "command": "dynatrace-extensions-workspaces.enableAllDiagnostics",
+          "when": "view == dynatrace-extensions-workspaces && viewItem == extensionWorkspace && !config.dynatraceExtensions.diagnostics.all",
+          "group": "navigation@5"
+        },
+        {
+          "command": "dynatrace-extensions-workspaces.disableAllDiagnostics",
+          "when": "view == dynatrace-extensions-workspaces && viewItem == extensionWorkspace && config.dynatraceExtensions.diagnostics.all",
+          "group": "navigation@5"
+        }
+      ]
+    },
+    "submenus": [
+      {
+        "label": "🪲 Diagnostics",
+        "id": "dynatrace-extensions.diagnostics-menu"
+      }
+    ],
+    "viewsContainers": {
+      "activitybar": [
+        {
+          "id": "dynatrace-extensions2",
+          "title": "Dynatrace Extensions",
+          "icon": "src/assets/icons/dynatrace_extensions.png"
+        }
+      ]
+    },
+    "views": {
+      "dynatrace-extensions2": [
+        {
+          "id": "dynatrace-extensions-workspaces",
+          "name": "Extension 2.0 Workspaces"
+        },
+        {
+          "id": "dynatrace-extensions-environments",
+          "name": "Environments"
+        }
+      ]
+    },
+    "viewsWelcome": [
+      {
+        "view": "dynatrace-extensions-workspaces",
+        "contents": "Hello. You don't seem to have any extension workspaces initialized.\nStart by opening a folder and running the Initialize Workspace command.\n[Open folder](command:vscode.openFolder)",
+        "when": "workbenchState == empty && dynatrace-extensions.numWorkspaces == 0"
+      },
+      {
+        "view": "dynatrace-extensions-workspaces",
+        "contents": "Hello. You don't seem to have any extension workspaces initialized.\nRun the Initialize Workspace command to initialize your current workspace.\n[Initialize workspace](command:dynatrace-extensions.initWorkspace)\nOr open a different workspace first.\n[Open folder](command:vscode.openFolder)",
+        "when": "workbenchState != empty && dynatrace-extensions.numWorkspaces == 0 && !dynatrace-extensions.extensionWorkspace"
+      },
+      {
+        "view": "dynatrace-extensions-workspaces",
+        "contents": "Hello. You don't seem to have any extension workspaces initialized.\nYou seem to already be in an extensions workspace - want to initialize it now?\n[Initialize workspace](command:dynatrace-extensions.initWorkspace)\nOtherwise, open a different workspace first.\n[Open folder](command:vscode.openFolder)",
+        "when": "workbenchState != empty && dynatrace-extensions.numWorkspaces == 0 && dynatrace-extensions.extensionWorkspace"
+      },
+      {
+        "view": "dynatrace-extensions-environments",
+        "contents": "Hello. You don't have any Dynatrace Environments saved.\nWould you like to add one now?\n[Add environment](command:dynatrace-extensions-environments.addEnvironment)",
+        "when": "dynatrace-extensions.numEnvironments == 0"
+      }
+    ],
+    "icons": {
+      "dt-platform": {
+        "description": "Dynatrace platform",
+        "default": {
+          "fontPath": "src/assets/fonts/dt-custom-icons.woff",
+          "fontCharacter": "A"
+        }
+      }
+    }
+  },
+  "scripts": {
+    "vscode:prepublish": "npm run esbuild-base -- --minify",
+    "esbuild-base": "esbuild ./src/extension.ts --bundle --outfile=out/main.js --external:vscode --format=cjs --platform=node",
+    "esbuild": "npm run esbuild-base -- --sourcemap",
+    "esbuild-watch": "npm run esbuild-base -- --sourcemap --watch",
+    "compile": "tsc -p ./",
+    "watch": "tsc -watch -p ./",
+    "pretest": "npm run compile && npm run lint",
+    "lint": "eslint src --ext ts",
+    "test": "node ./out/src/test/runTest.js",
+    "test:unit": "jest --runInBand --config=jest.config.js",
+    "build": "npm run pretest && npm run vscode:prepublish",
+    "install:all": "npm install && cd webview-ui && npm install",
+    "build:webview": "cd webview-ui && npm run build",
+    "build:all": "npm run build:webview && npm run build"
+  },
+  "devDependencies": {
+    "@babel/plugin-proposal-private-property-in-object": "^7.21.11",
+    "@jest/globals": "^29.7.0",
+    "@lwc/eslint-plugin-lwc": "^1.6.2",
+    "@reactivex/rxjs": "^6.6.7",
+    "@types/adm-zip": "^0.5.0",
+    "@types/fs-extra": "^11.0.1",
+    "@types/glob": "^7.2.0",
+    "@types/jest": "^29.5.11",
+    "@types/mocha": "^9.1.1",
+    "@types/mock-fs": "^4.13.1",
+    "@types/node": "^14.18.43",
+    "@types/node-forge": "^1.0.2",
+    "@types/vscode": "^1.67.0",
+    "@typescript-eslint/eslint-plugin": "^5.21.0",
+    "@typescript-eslint/parser": "^5.21.0",
+    "@vscode/test-electron": "^2.1.3",
+    "@vscode/vsce": "^2.19.0",
+    "esbuild": "^0.15.7",
+    "eslint": "^8.44.0",
+    "eslint-config-airbnb-typescript": "^17.0.0",
+    "eslint-config-prettier": "^8.8.0",
+    "eslint-plugin-functional": "^5.0.8",
+    "eslint-plugin-import": "^2.27.5",
+    "eslint-plugin-no-secrets": "^0.8.9",
+    "eslint-plugin-no-unsanitized": "^4.0.2",
+    "eslint-plugin-prettier": "^4.2.1",
+    "eslint-plugin-react": "^7.32.2",
+    "jest": "^29.7.0",
+    "mocha": "^9.2.2",
+    "mock-fs": "^5.1.4",
+    "prettier": "^2.8.8",
+    "semver": ">=7.5.2",
+    "ts-jest": "^29.1.1",
+    "typescript": "^5.0.4"
+  },
+  "dependencies": {
+    "adm-zip": "^0.5.9",
+    "axios": "^1.6.0",
+    "form-data": "^4.0.0",
+    "fs-extra": "^11.1.1",
+    "glob": "^8.0.3",
+    "jszip": "^3.10.1",
+    "node-forge": "^1.3.1",
+    "open": "^8.4.2",
+    "pidtree": "^0.6.0",
+    "rxjs": "^7.8.1",
+    "yaml": ">=2.2.2"
+  }
 }