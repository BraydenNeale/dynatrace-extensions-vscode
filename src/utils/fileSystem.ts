--- conflicted
+++ resolved
@@ -24,11 +24,8 @@
   mkdirSync,
   readFileSync,
   readdirSync,
-<<<<<<< HEAD
   rmSync,
-=======
   statSync,
->>>>>>> 8019cce2
   writeFileSync,
 } from "fs";
 import * as os from "os";
